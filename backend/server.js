--- conflicted
+++ resolved
@@ -247,10 +247,8 @@
 
   socket.on("register", (userId) => {
     userSockets[userId] = socket.id;
-<<<<<<< HEAD
+
     console.log(`Registered socket for user ${userId} → ${socket.id}`);
-=======
->>>>>>> 7d378123
   });
 
   socket.on("send_message", ({ senderId, receiverId, message }) => {
@@ -261,22 +259,18 @@
         text: message,
         timestamp: new Date(),
       });
-<<<<<<< HEAD
+
       console.log(`📤 Real-time message from ${senderId} → ${receiverId}`);
     } else {
       console.log(` Receiver ${receiverId} not connected`);
-=======
->>>>>>> 7d378123
     }
   });
 
   socket.on("disconnect", () => {
     const disconnectedUser = Object.keys(userSockets).find((id) => userSockets[id] === socket.id);
     if (disconnectedUser) delete userSockets[disconnectedUser];
-<<<<<<< HEAD
+
     console.log(" User disconnected:", socket.id);
-=======
->>>>>>> 7d378123
   });
 });
 
