--- conflicted
+++ resolved
@@ -34,11 +34,9 @@
     const token = localStorage.getItem("token");
     if (token && !user) {
       axios
-<<<<<<< HEAD
+
         .get(`${backendUrl}/api/user/profile`, {
-=======
-        .get("http://localhost:5000/api/user/profile", {
->>>>>>> c5e99241
+
           headers: { Authorization: `Bearer ${token}` },
         })
         .then((res) => {
@@ -48,11 +46,9 @@
             name: userData.name,
             email: userData.email,
             avatar: userData.photo
-<<<<<<< HEAD
+
               ? `${backendUrl}${userData.photo}`
-=======
-              ? `http://localhost:5000${userData.photo}`
->>>>>>> c5e99241
+
               : "",
             skills: userData.skills || [],
             wantToLearn: userData.wantToLearn || [],
