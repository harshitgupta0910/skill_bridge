import React, { useState, useEffect } from 'react';
import axios from 'axios';
import Sidebar from '../components/Sidebar';
import { Link } from 'react-router-dom';

const Messages = () => {
  const [users, setUsers] = useState([]);
  const [searchTerm, setSearchTerm] = useState('');
const backendUrl = import.meta.env.VITE_BACKEND_URL;
  useEffect(() => {
    axios
<<<<<<< HEAD
      .get(`${backendUrl}/api/community/members`)
=======
      .get('http://localhost:5000/api/community/members')
>>>>>>> c5e99241
      .then((res) => setUsers(res.data))
      .catch((err) => console.error(err));
  }, []);

  const filteredUsers = users.filter((user) =>
    user.name.toLowerCase().includes(searchTerm.toLowerCase()) ||
    user.skills.some((skill) => skill.toLowerCase().includes(searchTerm.toLowerCase())) ||
    user.wantToLearn.some((skill) => skill.toLowerCase().includes(searchTerm.toLowerCase()))
  );

  return (
    <div className="flex h-screen bg-gray-50">
      <Sidebar />
      <div className="flex-1 p-8 overflow-y-auto">
        <h1 className="text-3xl font-extrabold text-gray-900 mb-8">
          Messages & Community Connections
        </h1>

        {/* ✅ Search Bar */}
        <div className="mb-6">
          <input
            type="text"
            placeholder="Search by name, can teach, or want to learn..."
            value={searchTerm}
            onChange={(e) => setSearchTerm(e.target.value)}
            className="w-full px-4 py-3 rounded-lg border border-gray-300 focus:outline-none focus:ring-2 focus:ring-primary-500"
          />
        </div>

        <div className="space-y-8">
          {filteredUsers.map((member) => (
            <div
              key={member._id}
              className="border border-gray-200 rounded-2xl p-6 bg-white hover:shadow-lg transition-all duration-300"
            >
              <div className="flex items-center justify-between mb-6">
                <div className="flex items-center space-x-4">
                  <img
                    src={
                      member.photo
<<<<<<< HEAD
                        ? `${backendUrl}${member.photo}`
=======
                        ? `http://localhost:5000${member.photo}`
>>>>>>> c5e99241
                        : '/default-avatar.png'
                    }
                    alt={member.name}
                    className="w-14 h-14 rounded-full object-cover border border-gray-300"
                  />
                  <div>
                    <h3 className="text-lg font-semibold text-gray-900">
                      {member.name}
                    </h3>
                    <p className="text-sm text-gray-600">
                      {member.location || 'No Location'}
                    </p>
                  </div>
                </div>

                {/* Directly opens Messages Tab */}
                <Link
                  to={`/connection/${member._id}?tab=messages`}
                  className="px-6 py-2 rounded-full bg-gray-800 text-white text-sm font-medium shadow-md hover:bg-gray-900 transition-colors"
                >
                  Chat
                </Link>
              </div>

              <div className="grid md:grid-cols-2 gap-6">
                <div>
                  <h4 className="font-semibold text-gray-900 mb-2">Can Teach</h4>
                  <div className="flex flex-wrap gap-2">
                    {member.skills.map((skill, index) => (
                      <span
                        key={index}
                        className="px-3 py-1 bg-blue-100 text-blue-800 rounded-full text-sm"
                      >
                        {skill}
                      </span>
                    ))}
                  </div>
                </div>
                <div>
                  <h4 className="font-semibold text-gray-900 mb-2">
                    Wants to Learn
                  </h4>
                  <div className="flex flex-wrap gap-2">
                    {member.wantToLearn.map((skill, index) => (
                      <span
                        key={index}
                        className="px-3 py-1 bg-green-100 text-green-800 rounded-full text-sm"
                      >
                        {skill}
                      </span>
                    ))}
                  </div>
                </div>
              </div>
            </div>
          ))}

          {filteredUsers.length === 0 && (
            <p className="text-center text-gray-500">No users found.</p>
          )}
        </div>
      </div>
    </div>
  );
};

export default Messages;<|MERGE_RESOLUTION|>--- conflicted
+++ resolved
@@ -9,11 +9,9 @@
 const backendUrl = import.meta.env.VITE_BACKEND_URL;
   useEffect(() => {
     axios
-<<<<<<< HEAD
+
       .get(`${backendUrl}/api/community/members`)
-=======
-      .get('http://localhost:5000/api/community/members')
->>>>>>> c5e99241
+
       .then((res) => setUsers(res.data))
       .catch((err) => console.error(err));
   }, []);
@@ -54,11 +52,9 @@
                   <img
                     src={
                       member.photo
-<<<<<<< HEAD
+
                         ? `${backendUrl}${member.photo}`
-=======
-                        ? `http://localhost:5000${member.photo}`
->>>>>>> c5e99241
+
                         : '/default-avatar.png'
                     }
                     alt={member.name}
