//  Your full working Profile.tsx with editable languages
import React, { useState, useEffect } from 'react';
import axios from 'axios';
import Sidebar from '../components/Sidebar';
import imag from '../pages/image.png';
import { useApp } from '../context/AppContext';
import ReviewsSection from '../components/ReviewsSection';
import {
  Camera, Edit3, Save, MapPin, Star, X, Plus, Globe
} from 'lucide-react';
import { toast } from 'react-toastify';
  const achievements = [
    { title: 'Expert Teacher', description: '50+ successful exchanges', icon: '🎓' },
    { title: 'Community Helper', description: 'Top 10% contributor', icon: '🤝' },
    { title: 'Quick Responder', description: 'Responds within 2 hours', icon: '⚡' },
    { title: 'Reliable Partner', description: '100% completion rate', icon: '✅' }
  ];
  

const Profile: React.FC = () => {
  const { user, setUser } = useApp();
  const [isEditing, setIsEditing] = useState(false);
  const [editForm, setEditForm] = useState<any>(null);
  const [newSkill, setNewSkill] = useState('');
  const [newLearning, setNewLearning] = useState('');
  const [newLanguage, setNewLanguage] = useState('');

  useEffect(() => {
    if (user) {
      setEditForm({
        name: user.name,
        bio: user.bio || '',
        location: user.location || '',
        availability: user.availability || '',
        languages: user.languages || [],
        skills: user.skills || [],
        wantToLearn: user.wantToLearn || [],
      });
    }
  }, [user]);

  if (!user || !editForm) return <div className="p-10">Loading...</div>;
const backendUrl = import.meta.env.VITE_BACKEND_URL;
  const handleSave = async () => {
    try {
      const token = localStorage.getItem('token');
<<<<<<< HEAD
      const res = await axios.put(`${backendUrl}/api/user/profile`, editForm, {
=======
      const res = await axios.put('http://localhost:5000/api/user/profile', editForm, {
>>>>>>> c5e99241
        headers: { Authorization: `Bearer ${token}` },
      });
      setUser(res.data);
      toast.success('Profile updated!');
      setIsEditing(false);
    } catch {
      toast.error('Failed to save profile.');
    }
  };

  const handleAvatar = async (file: File) => {
    const fd = new FormData();
    fd.append('avatar', file);
    try {
      const token = localStorage.getItem('token');
<<<<<<< HEAD
      const res = await axios.post(`${backendUrl}/api/user/avatar`, fd, {
=======
      const res = await axios.post('http://localhost:5000/api/user/avatar', fd, {
>>>>>>> c5e99241
        headers: {
          Authorization: `Bearer ${token}`,
          'Content-Type': 'multipart/form-data',
        },
      });
      setUser(res.data);
      toast.success('Avatar updated!');
    } catch {
      toast.error('Failed to upload avatar.');
    }
  };

  return (
    <div className="flex h-screen bg-gray-100">
      <Sidebar />
      <div className="flex-1 overflow-y-auto p-6">
        <div className="flex justify-between items-center mb-6">
          <div>
            <h1 className="text-3xl font-bold">My Profile</h1>
            <p className="text-gray-600">Update your public information</p>
          </div>
          <button
            onClick={() => isEditing ? handleSave() : setIsEditing(true)}
            className="bg-blue-600 text-white px-6 py-2 rounded-full flex items-center"
          >
            {isEditing ? <Save className="w-5 h-5 mr-2" /> : <Edit3 className="w-5 h-5 mr-2" />}
            {isEditing ? 'Save Changes' : 'Edit Profile'}
          </button>
        </div>

        <div className="grid lg:grid-cols-3 gap-6">
          {/* Left Profile Card */}
          <div className="bg-white p-6 rounded-xl shadow-sm text-center">
            <div className="relative inline-block">
              <img
<<<<<<< HEAD
                src={user.photo ? `${backendUrl}${user.photo}` : imag}
=======
                src={user.photo ? `http://localhost:5000${user.photo}` : imag}
>>>>>>> c5e99241
                alt="avatar"
                className="w-32 h-32 rounded-full object-cover mx-auto"
              />
              {isEditing && (
                <label className="absolute bottom-2 right-2 bg-blue-500 text-white rounded-full w-10 h-10 flex items-center justify-center cursor-pointer">
                  <Camera className="w-5 h-5" />
                  <input
                    type="file"
                    accept="image/*"
                    className="hidden"
                    onChange={(e) => e.target.files?.[0] && handleAvatar(e.target.files[0])}
                  />
                </label>
              )}
            </div>
            {isEditing ? (
              <input
                className="text-2xl font-bold text-center w-full mt-3"
                value={editForm.name}
                onChange={(e) => setEditForm({ ...editForm, name: e.target.value })}
              />
            ) : (
              <h2 className="text-2xl font-bold mt-3">{user.name}</h2>
            )}

            <div className="flex justify-center mt-2 text-yellow-500">
              {[...Array(5)].map((_, i) => (
                <Star key={i} className="w-5 h-5" />
              ))}
            </div>

            <div className="text-gray-600 mt-2 flex items-center justify-center gap-1">
              <MapPin className="w-4 h-4" />
              {isEditing ? (
                <input
                  className="text-center border-b"
                  value={editForm.location}
                  onChange={(e) => setEditForm({ ...editForm, location: e.target.value })}
                />
              ) : (
                <span>{user.location}</span>
              )}
            </div>

            {isEditing ? (
              <textarea
                className="w-full mt-4 border p-2 rounded"
                rows={4}
                value={editForm.bio}
                onChange={(e) => setEditForm({ ...editForm, bio: e.target.value })}
              />
            ) : (
              <p className="mt-4 text-gray-600">{user.bio}</p>
            )}
          </div>

          {/* Right Side Details */}
          <div className="lg:col-span-2 space-y-6">
            {/* Skills */}
            <div className="bg-white p-6 rounded-xl shadow-sm">
              <h3 className="font-bold mb-3">Skills I Can Teach</h3>
              <div className="flex flex-wrap gap-2 mb-3">
                {editForm.skills.map((skill: string) => (
                  <span key={skill} className="bg-blue-100 text-blue-800 px-3 py-1 rounded-full flex items-center gap-2">
                    {skill}
                    {isEditing && (
                      <X className="w-4 h-4 cursor-pointer" onClick={() =>
                        setEditForm({ ...editForm, skills: editForm.skills.filter((s: string) => s !== skill) })
                      } />
                    )}
                  </span>
                ))}
              </div>
              {isEditing && (
                <div className="flex">
                  <input
                    value={newSkill}
                    onChange={(e) => setNewSkill(e.target.value)}
                    placeholder="Add skill"
                    className="flex-1 border px-3 py-2 rounded-l"
                  />
                  <button
                    onClick={() => {
                      if (newSkill.trim()) {
                        setEditForm({ ...editForm, skills: [...editForm.skills, newSkill.trim()] });
                        setNewSkill('');
                      }
                    }}
                    className="bg-blue-600 text-white px-3 rounded-r"
                  >
                    <Plus />
                  </button>
                </div>
              )}
            </div>

            {/* Learning Skills */}
            <div className="bg-white p-6 rounded-xl shadow-sm">
              <h3 className="font-bold mb-3">Skills I Want to Learn</h3>
              <div className="flex flex-wrap gap-2 mb-3">
                {editForm.wantToLearn.map((skill: string) => (
                  <span key={skill} className="bg-green-100 text-green-800 px-3 py-1 rounded-full flex items-center gap-2">
                    {skill}
                    {isEditing && (
                      <X className="w-4 h-4 cursor-pointer" onClick={() =>
                        setEditForm({ ...editForm, wantToLearn: editForm.wantToLearn.filter((s: string) => s !== skill) })
                      } />
                    )}
                  </span>
                ))}
              </div>
              {isEditing && (
                <div className="flex">
                  <input
                    value={newLearning}
                    onChange={(e) => setNewLearning(e.target.value)}
                    placeholder="Add skill"
                    className="flex-1 border px-3 py-2 rounded-l"
                  />
                  <button
                    onClick={() => {
                      if (newLearning.trim()) {
                        setEditForm({ ...editForm, wantToLearn: [...editForm.wantToLearn, newLearning.trim()] });
                        setNewLearning('');
                      }
                    }}
                    className="bg-green-600 text-white px-3 rounded-r"
                  >
                    <Plus />
                  </button>
                </div>
              )}
            </div>

            {/* Availability & Languages */}
            <div className="grid md:grid-cols-2 gap-4">
              <div className="bg-white p-6 rounded-xl shadow-sm">
                <h3 className="font-bold mb-2">Availability</h3>
                {isEditing ? (
                  <textarea
                    className="border p-2 w-full rounded"
                    rows={3}
                    value={editForm.availability}
                    onChange={(e) => setEditForm({ ...editForm, availability: e.target.value })}
                  />
                ) : (
                  <p>{user.availability}</p>
                )}
              </div>
              <div className="bg-white p-6 rounded-xl shadow-sm">
                <h3 className="font-bold mb-2">Languages</h3>
                <div className="flex flex-wrap gap-2">
                  {editForm.languages.map((lang: string) => (
                    <span key={lang} className="bg-purple-100 text-purple-800 px-3 py-1 rounded-full flex items-center gap-2">
                      {lang}
                      {isEditing && (
                        <X className="w-4 h-4 cursor-pointer" onClick={() =>
                          setEditForm({ ...editForm, languages: editForm.languages.filter((l: string) => l !== lang) })
                        } />
                      )}
                    </span>
                  ))}
                </div>
                {isEditing && (
                  <div className="flex mt-2">
                    <input
                      value={newLanguage}
                      onChange={(e) => setNewLanguage(e.target.value)}
                      placeholder="Add language"
                      className="flex-1 border px-3 py-2 rounded-l"
                    />
                    <button
                      onClick={() => {
                        if (newLanguage.trim()) {
                          setEditForm({ ...editForm, languages: [...editForm.languages, newLanguage.trim()] });
                          setNewLanguage('');
                        }
                      }}
                      className="bg-purple-600 text-white px-3 rounded-r"
                    >
                      <Plus />
                    </button>
                  </div>
                )}
              </div>
            </div>

            <div className="bg-white rounded-2xl shadow-sm">
                <div className="p-6 border-b border-gray-200">
                  <h3 className="text-xl font-bold text-gray-900">Achievements</h3>
                </div>
                <div className="p-6">
                  <div className="grid md:grid-cols-2 gap-4">
                    {achievements.map((achievement, index) => (
                      <div key={index} className="flex items-center space-x-4 p-4 rounded-xl bg-gray-50">
                        <div className="text-2xl">{achievement.icon}</div>
                        <div>
                          <h4 className="font-semibold text-gray-900">{achievement.title}</h4>
                          <p className="text-sm text-gray-600">{achievement.description}</p>
                        </div>
                      </div>
                    ))}
                  </div>
                </div>
              </div>
          </div>
        </div>
        
      </div>
      
    </div>
  );
};

export default Profile;<|MERGE_RESOLUTION|>--- conflicted
+++ resolved
@@ -44,11 +44,9 @@
   const handleSave = async () => {
     try {
       const token = localStorage.getItem('token');
-<<<<<<< HEAD
+
       const res = await axios.put(`${backendUrl}/api/user/profile`, editForm, {
-=======
-      const res = await axios.put('http://localhost:5000/api/user/profile', editForm, {
->>>>>>> c5e99241
+
         headers: { Authorization: `Bearer ${token}` },
       });
       setUser(res.data);
@@ -64,11 +62,9 @@
     fd.append('avatar', file);
     try {
       const token = localStorage.getItem('token');
-<<<<<<< HEAD
+
       const res = await axios.post(`${backendUrl}/api/user/avatar`, fd, {
-=======
-      const res = await axios.post('http://localhost:5000/api/user/avatar', fd, {
->>>>>>> c5e99241
+
         headers: {
           Authorization: `Bearer ${token}`,
           'Content-Type': 'multipart/form-data',
@@ -104,11 +100,9 @@
           <div className="bg-white p-6 rounded-xl shadow-sm text-center">
             <div className="relative inline-block">
               <img
-<<<<<<< HEAD
+
                 src={user.photo ? `${backendUrl}${user.photo}` : imag}
-=======
-                src={user.photo ? `http://localhost:5000${user.photo}` : imag}
->>>>>>> c5e99241
+
                 alt="avatar"
                 className="w-32 h-32 rounded-full object-cover mx-auto"
               />
